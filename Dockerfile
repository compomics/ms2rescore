FROM python:3.10

# ARG DEBIAN_FRONTEND=noninteractive

LABEL name="ms2rescore"

# ENV LD_LIBRARY_PATH=$LD_LIBRARY_PATH:/ms2rescore

ADD pyproject.toml /ms2rescore/pyproject.toml
ADD LICENSE /ms2rescore/LICENSE
ADD README.md /ms2rescore/README.md
ADD MANIFEST.in /ms2rescore/MANIFEST.in
ADD ms2rescore /ms2rescore/ms2rescore

RUN apt-get update \
<<<<<<< HEAD
    && apt-get install --no-install-recommends -y python3-pip procps libglib2.0-0 libsm6 libxrender1 libxext6 \
    && rm -rf /var/lib/apt/lists/* \
    && pip3 install ms2rescore/
=======
    && apt install -y procps git-lfs \
    && pip install /ms2rescore
>>>>>>> 86363ee1

ENTRYPOINT [""]<|MERGE_RESOLUTION|>--- conflicted
+++ resolved
@@ -13,13 +13,7 @@
 ADD ms2rescore /ms2rescore/ms2rescore
 
 RUN apt-get update \
-<<<<<<< HEAD
-    && apt-get install --no-install-recommends -y python3-pip procps libglib2.0-0 libsm6 libxrender1 libxext6 \
-    && rm -rf /var/lib/apt/lists/* \
-    && pip3 install ms2rescore/
-=======
     && apt install -y procps git-lfs \
     && pip install /ms2rescore
->>>>>>> 86363ee1
 
 ENTRYPOINT [""]