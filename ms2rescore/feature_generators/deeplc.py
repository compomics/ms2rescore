--- conflicted
+++ resolved
@@ -143,18 +143,11 @@
                 )
 
                 # Disable wild logging to stdout by Tensorflow, unless in debug mode
-<<<<<<< HEAD
                 with (
                     contextlib.redirect_stdout(open(os.devnull, "w", encoding="utf-8"))
                     if not self._verbose
                     else contextlib.nullcontext()
                 ):
-=======
-
-                with contextlib.redirect_stdout(
-                    open(os.devnull, "w", encoding="utf-8")
-                ) if not self._verbose else contextlib.nullcontext():
->>>>>>> 581da04f
                     # Make new PSM list for this run (chain PSMs per spectrum to flat list)
                     psm_list_run = PSMList(psm_list=list(chain.from_iterable(psms.values())))
                     psm_list_calibration = self._get_calibration_psms(psm_list_run)
