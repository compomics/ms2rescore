--- conflicted
+++ resolved
@@ -37,15 +37,8 @@
 from psm_utils import PSMList
 from rich.progress import track
 
-<<<<<<< HEAD
-from ms2rescore.feature_generators.base import (
-    FeatureGeneratorBase,
-    FeatureGeneratorException,
-)
-=======
 from ms2rescore.feature_generators.base import FeatureGeneratorBase, FeatureGeneratorException
 from ms2rescore.parse_spectra import MSDataType
->>>>>>> 581da04f
 from ms2rescore.utils import infer_spectrum_path
 
 logger = logging.getLogger(__name__)
