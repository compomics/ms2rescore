--- conflicted
+++ resolved
@@ -25,14 +25,11 @@
                             "$ref": "#/definitions/deeplc"
                         },
                         "maxquant": {
-<<<<<<< HEAD
-                            "$ref": "#/$defs/feature_generator/$defs/maxquant"
+                            "$ref": "#/definitions/maxquant"
                         },
                         "ionmob": {
-                            "$ref": "#/$defs/feature_generator/$defs/ionmob"
-=======
-                            "$ref": "#/definitions/maxquant"
->>>>>>> 670fc18e
+                            "$ref": "#/definitions/ionmob"
+                            
                         }
                     },
                     "default": {
@@ -200,6 +197,30 @@
             "type": "object",
             "additionalProperties": true
         },
+        "ionmob": {
+            "$ref": "#/definitions/feature_generator",
+            "description": "Ion mobility feature generator configuration using Ionmob",
+            "type": "object",
+            "additionalProperties": true,
+            "properties": {
+                "ionmob_model": {
+                    "description": "Path to Ionmob model directory",
+                    "type": "string",
+                    "default": "GRUPredictor"
+                },
+                "reference_dataset": {
+                    "description": "Path to Ionmob reference dataset file",
+                    "type": "string",
+                    "default": "Meier_unimod.parquet"
+                },
+                "tokenizer": 
+                {
+                    "description": "Path to tokenizer json file",
+                    "type": "string",
+                    "default": "tokenizer.json"
+                }
+            }
+        },
         "mokapot": {
             "$ref": "#/definitions/rescoring_engine",
             "description": "Mokapot rescoring engine configuration. Additional properties are passed to the Mokapot brew function.",
@@ -216,42 +237,10 @@
                     "type": "boolean",
                     "default": false
                 },
-<<<<<<< HEAD
-                "maxquant": {
-                    "$schema": "#/definitions/feature_generator",
-                    "description": "MaxQuant feature generator configuration",
-                    "type": "object",
-                    "additionalProperties": true
-                },
-                "ionmob": {
-                    "$schema": "#/definitions/feature_generator",
-                    "description": "Ion mobility feature generator configuration using Ionmob",
-                    "type": "object",
-                    "additionalProperties": true,
-                    "properties": {
-                        "ionmob_model": {
-                            "description": "Path to Ionmob model directory",
-                            "type": "string",
-                            "default": "GRUPredictor"
-                        },
-                        "reference_dataset": {
-                            "description": "Path to Ionmob reference dataset file",
-                            "type": "string",
-                            "default": "Meier_unimod.parquet"
-                        },
-                        "tokenizer": 
-                        {
-                            "description": "Path to tokenizer json file",
-                            "type": "string",
-                            "default": "tokenizer.json"
-                        }
-                    }
-=======
                 "write_flashlfq": {
                     "description": "Write Mokapot results to a FlashLFQ-compatible file",
                     "type": "boolean",
                     "default": false
->>>>>>> 670fc18e
                 }
             }
         },
