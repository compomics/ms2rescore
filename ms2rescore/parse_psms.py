import logging
import re
from typing import Dict, Union

import psm_utils.io
from psm_utils import PSMList

from ms2rescore.exceptions import MS2RescoreConfigurationError

logger = logging.getLogger(__name__)


def parse_psms(config: Dict, psm_list: Union[PSMList, None]) -> PSMList:
    """
    Parse PSMs and prepare for rescoring.

    Parameters
    ----------
    config
        Dictionary containing general ms2rescore configuration (everything under ``ms2rescore``
        top-level key).
    psm_list
        PSMList object containing PSMs. If None, PSMs will be read from ``psm_file``.

    """
    # Read PSMs, find decoys, calculate q-values
    psm_list = _read_psms(config, psm_list)
    _find_decoys(config, psm_list)
    _calculate_qvalues(config, psm_list)
    if config["psm_id_rt_pattern"] or config["psm_id_im_pattern"]:
        logger.debug("Parsing retention time and/or ion mobility from PSM identifier...")
        _parse_values_spectrum_id(config, psm_list)

    # Store scoring values for comparison later
    for psm in psm_list:
        psm.provenance_data.update(
            {
                "before_rescoring_score": psm.score,
                "before_rescoring_qvalue": psm.qvalue,
                "before_rescoring_pep": psm.pep,
                "before_rescoring_rank": psm.rank,
            }
        )

    logger.debug("Parsing modifications...")
    modifications_found = set(
        [
            re.search(r"\[([^\[\]]*)\]", x.proforma).group(1)
            for x in psm_list["peptidoform"]
            if "[" in x.proforma
        ]
    )
    logger.debug(f"Found modifications: {modifications_found}")
    non_mapped_modifications = modifications_found - set(config["modification_mapping"].keys())
    if non_mapped_modifications:
        logger.warning(
            f"Non-mapped modifications found: {non_mapped_modifications}\n"
            "This can be ignored if they are Unimod modification labels."
        )
    psm_list.rename_modifications(config["modification_mapping"])
    psm_list.add_fixed_modifications(config["fixed_modifications"])
    psm_list.apply_fixed_modifications()

    if config["psm_id_pattern"]:
        pattern = re.compile(config["psm_id_pattern"])
        logger.debug("Applying 'psm_id_pattern'...")
        logger.debug(
<<<<<<< HEAD
            f"Parsing `{psm_list['spectrum_id'][0]}` to "
            f"`{_match_psm_ids(psm_list['spectrum_id'][0], pattern)}`"
=======
            f"Parsing '{psm_list[0].spectrum_id}' to '{_match_psm_ids(psm_list[0].spectrum_id, pattern)}'"
>>>>>>> 1fe9d9e3
        )
        new_ids = [_match_psm_ids(old_id, pattern) for old_id in psm_list["spectrum_id"]]
        psm_list["spectrum_id"] = new_ids

    # TODO: Temporary fix until implemented in psm_utils
    # Ensure that spectrum IDs are strings (Pydantic 2.0 does not coerce int to str)
    psm_list["spectrum_id"] = [str(spec_id) for spec_id in psm_list["spectrum_id"]]

    return psm_list


def _read_psms(config, psm_list):
    if isinstance(psm_list, PSMList):
        return psm_list
    else:
        logger.info("Reading PSMs from file...")
        current_file = 1
        total_files = len(config["psm_file"])
        valid_psms_list = []
        total_psms = 0
        valid_psms = 0
        for psm_file in config["psm_file"]:
            logger.info(
                f"Reading PSMs from PSM file ({current_file}/{total_files}): '{psm_file}'..."
            )
            try:
                id_file_psm_list = psm_utils.io.read_file(
                    psm_file,
                    filetype=config["psm_file_type"],
                    show_progressbar=True,
                    **config["psm_reader_kwargs"],
                )
            except psm_utils.io.PSMUtilsIOException:
                raise MS2RescoreConfigurationError(
                    "Error occurred while reading PSMs. Please check the 'psm_file' and "
                    "'psm_file_type' settings. See "
                    "https://ms2rescore.readthedocs.io/en/latest/userguide/input-files/"
                    " for more information."
                )

            total_psms += len(id_file_psm_list.psm_list)
            for psm in id_file_psm_list.psm_list:
                if not _has_invalid_aminoacids(psm):
                    valid_psms_list.append(psm)
                    valid_psms += 1
            current_file += 1
        if total_psms - valid_psms > 0:
            logger.warning(
                f"{total_psms - valid_psms} PSMs with invalid amino acids were removed."
            )
        return PSMList(psm_list=valid_psms_list)


def _find_decoys(config, psm_list):
    """Find decoys in PSMs, log amount, and raise error if none found."""
    logger.debug("Finding decoys...")
    if config["id_decoy_pattern"]:
        psm_list.find_decoys(config["id_decoy_pattern"])

    n_psms = len(psm_list)
    percent_decoys = sum(psm_list["is_decoy"]) / n_psms * 100
    logger.info(f"Found {n_psms} PSMs, of which {percent_decoys:.2f}% are decoys.")

    if not any(psm_list["is_decoy"]):
        raise MS2RescoreConfigurationError(
            "No decoy PSMs found. Please check if decoys are present in the PSM file and that "
            "the 'id_decoy_pattern' option is correct. See "
            "https://ms2rescore.readthedocs.io/en/latest/userguide/configuration/#selecting-decoy-psms"
            " for more information."
        )


def _calculate_qvalues(config, psm_list):
    """Calculate q-values for PSMs if not present."""
    # Calculate q-values if not present
    if None in psm_list["qvalue"]:
        logger.debug("Recalculating q-values...")
        psm_list.calculate_qvalues(reverse=not config["lower_score_is_better"])


def _match_psm_ids(old_id, regex_pattern):
    """Match PSM IDs to regex pattern or raise Exception if no match present."""
    match = re.search(regex_pattern, str(old_id))
    try:
        return match[1]
    except (TypeError, IndexError):
        raise MS2RescoreConfigurationError(
            f"'psm_id_pattern' could not be extracted from PSM spectrum IDs (i.e. {old_id})."
            " Ensure that the regex contains a capturing group?"
        )


def _parse_values_spectrum_id(config, psm_list):
    """Parse retention time and or ion mobility values from the spectrum_id."""

    if config["psm_id_rt_pattern"]:
        logger.debug(
            "Parsing retention time from spectrum_id with regex pattern "
            f"{config['psm_id_rt_pattern']}"
        )
        try:
            rt_pattern = re.compile(config["psm_id_rt_pattern"])
            psm_list["retention_time"] = [
                float(rt_pattern.search(psm.spectrum_id).group(1)) for psm in psm_list
            ]
        except AttributeError:
            raise MS2RescoreConfigurationError(
                f"Could not parse retention time from spectrum_id with the "
                f"{config['psm_id_rt_pattern']} regex pattern. "
                "Please make sure the retention time key is present in the spectrum_id "
                "and the value is in a capturing group or disable the relevant feature generator."
            )

    if config["psm_id_im_pattern"]:
        logger.debug(
            "Parsing ion mobility from spectrum_id with regex pattern "
            f"{config['psm_id_im_pattern']}"
        )
        try:
            im_pattern = re.compile(config["psm_id_im_pattern"])
            psm_list["ion_mobility"] = [
                float(im_pattern.search(psm.spectrum_id).group(1)) for psm in psm_list
            ]
        except AttributeError:
            raise MS2RescoreConfigurationError(
                f"Could not parse ion mobility from spectrum_id with the "
                f"{config['psm_id_im_pattern']} regex pattern. "
                "Please make sure the ion mobility key is present in the spectrum_id "
                "and the value is in a capturing group or disable the relevant feature generator."
            )


def _has_invalid_aminoacids(psm):
    """Check if a PSM contains invalid amino acids."""

    return any(aa not in "ACDEFGHIKLMNPQRSTVWY" for aa in psm.peptidoform.sequence)<|MERGE_RESOLUTION|>--- conflicted
+++ resolved
@@ -65,12 +65,7 @@
         pattern = re.compile(config["psm_id_pattern"])
         logger.debug("Applying 'psm_id_pattern'...")
         logger.debug(
-<<<<<<< HEAD
-            f"Parsing `{psm_list['spectrum_id'][0]}` to "
-            f"`{_match_psm_ids(psm_list['spectrum_id'][0], pattern)}`"
-=======
             f"Parsing '{psm_list[0].spectrum_id}' to '{_match_psm_ids(psm_list[0].spectrum_id, pattern)}'"
->>>>>>> 1fe9d9e3
         )
         new_ids = [_match_psm_ids(old_id, pattern) for old_id in psm_list["spectrum_id"]]
         psm_list["spectrum_id"] = new_ids
