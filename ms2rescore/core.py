import json
import logging
from multiprocessing import cpu_count
from typing import Dict, Optional

import psm_utils.io
from psm_utils import PSMList

from ms2rescore.feature_generators import FEATURE_GENERATORS
from ms2rescore.parse_psms import parse_psms
from ms2rescore.parse_spectra import fill_missing_values
from ms2rescore.report import generate
from ms2rescore.rescoring_engines import mokapot, percolator
from ms2rescore import exceptions

logger = logging.getLogger(__name__)


def rescore(configuration: Dict, psm_list: Optional[PSMList] = None) -> None:
    """
    Run full MS²Rescore workflow with passed configuration.

    Parameters
    ----------
    configuration
        Dictionary containing ms2rescore configuration.
    psm_list
        PSMList object containing PSMs. If None, PSMs will be read from configuration ``psm_file``.

    """
    logger.debug(
        f"Running MS²Rescore with following configuration: {json.dumps(configuration, indent=4)}"
    )
    config = configuration["ms2rescore"]
    output_file_root = config["output_path"]

    # Write full configuration including defaults to file
    with open(output_file_root + ".full-config.json", "w") as f:
        json.dump(configuration, f, indent=4)

    logger.debug("Using %i of %i available CPUs.", int(config["processes"]), int(cpu_count()))

    # Parse PSMs
    psm_list = parse_psms(config, psm_list)

    # Log #PSMs identified before rescoring
    id_psms_before = _log_id_psms_before(psm_list)

    # Define feature names; get existing feature names from PSM file
    feature_names = dict()
    psm_list_feature_names = {
        feature_name
        for psm_list_features in psm_list["rescoring_features"]
        for feature_name in psm_list_features.keys()
    }
    feature_names["psm_file"] = psm_list_feature_names
    logger.debug(
        f"PSMs already contain the following rescoring features: {psm_list_feature_names}"
    )

    # TODO: avoid hard coding feature generators in some way
    rt_required = ("deeplc" in config["feature_generators"]) and (
        None in psm_list["retention_time"]
    )
    im_required = ("ionmob" or "im2deep" in config["feature_generators"]) and (
        None in psm_list["ion_mobility"]
    )
    logger.debug(f"RT required: {rt_required}, IM required: {im_required}")

    if rt_required or im_required:
        logger.info("Parsing missing retention time and/or ion mobility values from spectra...")
<<<<<<< HEAD
        fill_missing_values(config, psm_list, missing_rt=rt_required, missing_im=im_required)
=======
        get_missing_values(psm_list, config, rt_required=rt_required, im_required=im_required)
>>>>>>> 54c54b5a

    # Add rescoring features
    for fgen_name, fgen_config in config["feature_generators"].items():
        # TODO: Handle this somewhere else, more generally?
        if fgen_name == "maxquant" and not (psm_list["source"] == "msms").all():
            logger.warning(
                "MaxQuant feature generator requires PSMs from a MaxQuant msms.txt file. Skipping "
                "this feature generator."
            )
            continue
        conf = config.copy()
        conf.update(fgen_config)
        fgen = FEATURE_GENERATORS[fgen_name](**conf)
        fgen.add_features(psm_list)
        logger.debug(f"Adding features from {fgen_name}: {set(fgen.feature_names)}")
        feature_names[fgen_name] = set(fgen.feature_names)

    # Filter out psms that do not have all added features
    all_feature_names = {f for fgen in feature_names.values() for f in fgen}
    psms_with_features = [
        (set(psm.rescoring_features.keys()) == all_feature_names) for psm in psm_list
    ]

    if psms_with_features.count(False) > 0:
        removed_psms = psm_list[[not psm for psm in psms_with_features]]
        missing_features = {
            feature_name
            for psm in removed_psms
            for feature_name in all_feature_names - set(psm.rescoring_features.keys())
        }
        logger.warning(
            f"Removed {psms_with_features.count(False)} PSMs that were missing one or more "
            f"rescoring feature(s), {missing_features}."
        )
    psm_list = psm_list[psms_with_features]

    # Write feature names to file
    _write_feature_names(feature_names, output_file_root)

    if config["rename_to_usi"]:
        logging.debug(f"Creating USIs for {len(psm_list)} PSMs")
        psm_list["spectrum_id"] = [psm.get_usi(as_url=False) for psm in psm_list]

    # If no rescoring engine is specified, write PSMs and features to PIN file
    if not config["rescoring_engine"]:
        logger.info(f"Writing added features to PIN file: {output_file_root}.psms.pin")
        psm_utils.io.write_file(
            psm_list,
            output_file_root + ".pin",
            filetype="percolator",
            feature_names=all_feature_names,
        )
        return None

    # Rescore PSMs
    if "percolator" in config["rescoring_engine"]:
        percolator.rescore(
            psm_list,
            output_file_root=output_file_root,
            log_level=config["log_level"],
            processes=config["processes"],
            percolator_kwargs=config["rescoring_engine"]["percolator"],
        )
    elif "mokapot" in config["rescoring_engine"]:
        if "fasta_file" not in config["rescoring_engine"]["mokapot"]:
            config["rescoring_engine"]["mokapot"]["fasta_file"] = config["fasta_file"]
        if "protein_kwargs" in config["rescoring_engine"]["mokapot"]:
            protein_kwargs = config["rescoring_engine"]["mokapot"].pop("protein_kwargs")
        else:
            protein_kwargs = dict()

        mokapot.rescore(
            psm_list,
            output_file_root=output_file_root,
            protein_kwargs=protein_kwargs,
            **config["rescoring_engine"]["mokapot"],
        )
    else:
        logger.info("No known rescoring engine specified. Skipping rescoring.")

    _log_id_psms_after(psm_list, id_psms_before)

    # Write output
    logger.info(f"Writing output to {output_file_root}.psms.tsv...")
    psm_utils.io.write_file(psm_list, output_file_root + ".psms.tsv", filetype="tsv")

    # Write report
    if config["write_report"]:
        try:
            generate.generate_report(
                output_file_root, psm_list=psm_list, feature_names=feature_names, use_txt_log=True
            )
        except exceptions.ReportGenerationError as e:
            logger.exception(e)


def _write_feature_names(feature_names, output_file_root):
    """Write feature names to file."""
    with open(output_file_root + ".feature_names.tsv", "w") as f:
        f.write("feature_generator\tfeature_name\n")
        for fgen, fgen_features in feature_names.items():
            for feature in fgen_features:
                f.write(f"{fgen}\t{feature}\n")


def _log_id_psms_before(psm_list):
    """Log #PSMs identified before rescoring."""
    id_psms_before = (
        (psm_list["qvalue"] <= 0.01) & (psm_list["is_decoy"] == False)  # noqa: E712
    ).sum()
    logger.info("Found %i identified PSMs at 1%% FDR before rescoring.", id_psms_before)
    return id_psms_before


def _log_id_psms_after(psm_list, id_psms_before):
    """Log #PSMs identified after rescoring."""
    id_psms_after = (
        (psm_list["qvalue"] <= 0.01) & (psm_list["is_decoy"] == False)  # noqa: E712
    ).sum()
    diff = id_psms_after - id_psms_before
    diff_perc = diff / id_psms_before if id_psms_before > 0 else None

    diff_numbers = f"{diff} ({diff_perc:.2%})" if diff_perc is not None else str(diff)
    diff_word = "more" if diff > 0 else "less"
    logger.info(f"Identified {diff_numbers} {diff_word} PSMs at 1% FDR after rescoring.")

    return id_psms_after<|MERGE_RESOLUTION|>--- conflicted
+++ resolved
@@ -8,7 +8,7 @@
 
 from ms2rescore.feature_generators import FEATURE_GENERATORS
 from ms2rescore.parse_psms import parse_psms
-from ms2rescore.parse_spectra import fill_missing_values
+from ms2rescore.parse_spectra import get_missing_values
 from ms2rescore.report import generate
 from ms2rescore.rescoring_engines import mokapot, percolator
 from ms2rescore import exceptions
@@ -69,11 +69,7 @@
 
     if rt_required or im_required:
         logger.info("Parsing missing retention time and/or ion mobility values from spectra...")
-<<<<<<< HEAD
-        fill_missing_values(config, psm_list, missing_rt=rt_required, missing_im=im_required)
-=======
         get_missing_values(psm_list, config, rt_required=rt_required, im_required=im_required)
->>>>>>> 54c54b5a
 
     # Add rescoring features
     for fgen_name, fgen_config in config["feature_generators"].items():
