--- conflicted
+++ resolved
@@ -32,12 +32,7 @@
 dynamic = ["version"]
 requires-python = ">=3.8"
 dependencies = [
-    "numpy>=1.16.0; python_version != '3.11'",
-<<<<<<< HEAD
-    "numpy==1.24.3; python_version == '3.11'", # Incompatibility with sklearn, pygam, and TF...
-=======
     "numpy==1.24.3; python_version == '3.11'",  # Incompatibility with sklearn, pygam, and TF...
->>>>>>> 23dfa955
     "pandas>=1.0",
     "rich>=12",
     "pyteomics>=4.1.0, <4.7",
@@ -45,13 +40,8 @@
     "ms2pip>=4.0.0-dev5",
     "click>=7",
     "cascade-config>=0.4.0",
-<<<<<<< HEAD
-    "deeplc>=2.2.32",
-    "deeplcretrainer>=0.1.17",
-=======
     "deeplc>=2.2",
     "deeplcretrainer>=0.2",
->>>>>>> 23dfa955
     "tomli>=2; python_version < '3.11'",
     "psm_utils>=0.4",
     "customtkinter>=5,<6",
